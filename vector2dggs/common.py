import os
import errno
import logging
import tempfile
import click_log
import sqlalchemy
import shutil
import pyproj

import pandas as pd
import geopandas as gpd
import dask.dataframe as dd
import dask_geopandas as dgpd

from typing import Union, Callable
from pathlib import Path, PurePath
from urllib.parse import urlparse
from tqdm import tqdm
from tqdm.dask import TqdmCallback
from multiprocessing.dummy import Pool
from shapely.geometry import GeometryCollection

import vector2dggs.constants as const

from . import katana

SQLConnectionType = Union[sqlalchemy.engine.Connection, sqlalchemy.engine.Engine]


LOGGER = logging.getLogger(__name__)
click_log.basic_config(LOGGER)
click_log.ColorFormatter.colors["info"] = dict(fg="green")


class ParentResolutionException(Exception):
    pass


def check_resolutions(resolution: int, parent_res: int) -> None:
    if parent_res is not None and not int(parent_res) < int(resolution):
        raise ParentResolutionException(
            "Parent resolution ({pr}) must be less than target resolution ({r})".format(
                pr=parent_res, r=resolution
            )
        )


def db_conn_and_input_path(
    vector_input: Union[str, Path],
) -> tuple[SQLConnectionType, Union[str, Path]]:
    con: sqlalchemy.engine.Connection = None
    scheme: str = urlparse(vector_input).scheme

    if bool(scheme) and scheme != "file":
        # Assume database connection
        con = sqlalchemy.create_engine(vector_input)

    elif not Path(vector_input).exists():
        if not scheme:
            LOGGER.error(
                f"Input vector {vector_input} does not exist, and is not recognised as a remote URI"
            )
            raise FileNotFoundError(
                errno.ENOENT, os.strerror(errno.ENOENT), vector_input
            )
        vector_input = str(vector_input)

    else:
        vector_input = Path(vector_input)

    return (con, vector_input)


def resolve_output_path(
    output_directory: Union[str, Path], overwrite: bool
) -> Union[str, Path]:
    output_directory = Path(output_directory)
    outputexists = os.path.exists(output_directory)

    if outputexists and not overwrite:
        raise FileExistsError(
            f"{output_directory} already exists; if you want to overwrite this, use the -o/--overwrite flag"
        )

    elif outputexists and overwrite:
        LOGGER.warning(f"Overwriting the contents of {output_directory}")
        shutil.rmtree(output_directory)

    output_directory.mkdir(parents=True, exist_ok=True)

    return output_directory


def drop_condition(
    df: pd.DataFrame,
    drop_index: pd.Index,
    log_statement: str,
    warning_threshold: float = 0.01,
):
    LOGGER.debug(log_statement)
    _before = len(df)
    df = df.drop(drop_index)
    _after = len(df)
    _diff = _before - _after
    if _diff:
        log_method = (
            LOGGER.info
            if (_diff / float(_before)) < warning_threshold
            else LOGGER.warning
        )
        log_method(f"Dropped {_diff} rows ({_diff/float(_before)*100:.2f}%)")
    return df


def get_parent_res(dggs: str, parent_res: Union[None, int], resolution: int):
    """
    Uses a parent resolution,
    OR,
    Given a target resolution, returns our recommended parent resolution.

    Used for intermediate re-partioning.
    """
<<<<<<< HEAD
    if dggs == "h3":
        return (
            parent_res
            if parent_res is not None
            else max(const.MIN_H3, (resolution - const.DEFAULT_PARENT_OFFSET))
        )
    elif dggs == "rhp":
        return (
            parent_res
            if parent_res is not None
            else max(const.MIN_RHP, (resolution - const.DEFAULT_PARENT_OFFSET))
        )
    elif dggs == "s2":
        return (
            parent_res
            if parent_res is not None
            else max(const.MIN_S2, (resolution - const.DEFAULT_PARENT_OFFSET))
        )
    else:
        raise RuntimeError(
            "Unknown dggs {dggs}) -  must be one of [ 'h3', 'rhp', 's2' ]".format(dggs=dggs)
=======
    if not dggs in const.DEFAULT_DGGS_PARENT_RES.keys():
        raise RuntimeError(
            "Unknown dggs {dggs}) -  must be one of [ {options} ]".format(
                dggs=dggs, options=", ".join(const.DEFAULT_DGGS_PARENT_RES.keys())
            )
>>>>>>> 91e2fca8
        )
    return parent_res if parent_res is not None else const.DEFAULT_DGGS_PARENT_RES[dggs](resolution)

def parent_partitioning(
    dggs: str,
    input_dir: Path,
    output_dir: Path,
    resolution: int,
    parent_res: Union[None, int],
    **kwargs,
) -> None:
    parent_res: int = get_parent_res(dggs, parent_res, resolution)
    partition_col = f"{dggs}_{parent_res:02}"

    with TqdmCallback(desc="Repartitioning"):
        dd.read_parquet(input_dir, engine="pyarrow").to_parquet(
            output_dir,
            overwrite=kwargs.get("overwrite", False),
            engine=kwargs.get("engine", "pyarrow"),
            partition_on=partition_col,
            compression=kwargs.get("compression", "ZSTD"),
        )
    LOGGER.debug("Parent cell repartitioning complete")

    # Rename output to just be the partition key, suffix .parquet
    for f in os.listdir(output_dir):
        os.rename(
            os.path.join(output_dir, f),
            os.path.join(output_dir, f.replace(f"{partition_col}=", "") + ".parquet"),
        )

    return


def polyfill(
    dggs: str,
    dggsfunc: Callable,
    secondary_index_func: Callable,
    pq_in: Path,
    spatial_sort_col: str,
    resolution: int,
    parent_res: Union[None, int],
    output_directory: str,
) -> None:
    """
    Reads a geoparquet, performs polyfilling (for Polygon),
    linetracing (for LineString), or indexing (for Point),
    and writes out to parquet.
    """
    df = gpd.read_parquet(pq_in).reset_index().drop(columns=[spatial_sort_col])
    if len(df.index) == 0:
        # Input is empty, nothing to convert
        return None

    # DGGS specific conversion
    df = dggsfunc(df, resolution)

    if len(df.index) == 0:
        # Conversion resulted in empty output (e.g. large cell, small feature)
        return None

    df.index.rename(f"{dggs}_{resolution:02}", inplace=True)
    parent_res: int = get_parent_res(dggs, parent_res, resolution)

    # Secondary (parent) index, used later for partitioning
    df = secondary_index_func(df, parent_res)

    df.to_parquet(
        PurePath(output_directory, pq_in.name), engine="auto", compression="ZSTD"
    )
    return None


def polyfill_star(args) -> None:
    return polyfill(*args)


def index(
    dggs: str,
    dggsfunc: Callable,
    secondary_index_func: Callable,
    input_file: Union[Path, str],
    output_directory: Union[Path, str],
    resolution: int,
    parent_res: Union[None, int],
    keep_attributes: bool,
    chunksize: int,
    spatial_sorting: str,
    cut_threshold: int,
    processes: int,
    id_field: str = None,
    cut_crs: pyproj.CRS = None,
    con: SQLConnectionType = None,
    table: str = None,
    geom_col: str = "geom",
    overwrite: bool = False,
) -> Path:
    """
    Performs multi-threaded DGGS indexing on geometries (including multipart and collections).
    """

    if table and con:
        # Database connection
        if keep_attributes:
            q = sqlalchemy.text(f"SELECT * FROM {table}")
        elif id_field and not keep_attributes:
            q = sqlalchemy.text(f"SELECT {id_field}, {geom_col} FROM {table}")
        else:
            q = sqlalchemy.text(f"SELECT {geom_col} FROM {table}")
        df = gpd.read_postgis(q, con.connect(), geom_col=geom_col).rename_geometry(
            "geometry"
        )
    else:
        # Read file
        df = gpd.read_file(input_file)

    if cut_crs:
        df = df.to_crs(cut_crs)
    LOGGER.debug("Cutting with CRS: %s", df.crs)

    if id_field:
        df = df.set_index(id_field)
    else:
        df = df.reset_index()
        df = df.rename(columns={"index": "fid"}).set_index("fid")

    if not keep_attributes:
        # Remove all attributes except the geometry
        df = df.loc[:, ["geometry"]]

    LOGGER.debug("Cutting large geometries")
    with tqdm(total=df.shape[0], desc="Splitting") as pbar:
        for index, row in df.iterrows():
            df.loc[index, "geometry"] = GeometryCollection(
                katana.katana(row.geometry, cut_threshold)
            )
            pbar.update(1)

    LOGGER.debug("Exploding geometry collections and multipolygons")
    df = (
        df.to_crs(4326)
        .explode(index_parts=False)  # Explode from GeometryCollection
        .explode(index_parts=False)  # Explode multipolygons to polygons
    ).reset_index()

    drop_conditions = [
        {
            "index": lambda frame: frame[
                (frame.geometry.is_empty | frame.geometry.isna())
            ],
            "message": "Considering empty or null geometries",
        },
        {
            "index": lambda frame: frame[
                (frame.geometry.geom_type != "Polygon")
                & (frame.geometry.geom_type != "LineString")
                & (frame.geometry.geom_type != "Point")
            ],
            "message": "Considering unsupported geometries",
        },
    ]
    for condition in drop_conditions:
        df = drop_condition(df, condition["index"](df).index, condition["message"])

    ddf = dgpd.from_geopandas(df, chunksize=max(1, chunksize), sort=True)

    LOGGER.debug("Spatially sorting and partitioning (%s)", spatial_sorting)
    ddf = ddf.spatial_shuffle(by=spatial_sorting)
    spatial_sort_col = (
        spatial_sorting
        if spatial_sorting == "geohash"
        else f"{spatial_sorting}_distance"
    )

    with tempfile.TemporaryDirectory(suffix=".parquet") as tmpdir:
        with TqdmCallback(desc=f"Spatially partitioning"):
            ddf.to_parquet(tmpdir, overwrite=True)

        filepaths = list(map(lambda f: f.absolute(), Path(tmpdir).glob("*")))

        # Multithreaded DGGS indexing
        LOGGER.debug(
            "DGGS indexing by spatial partitions with resolution: %d",
            resolution,
        )
        with tempfile.TemporaryDirectory(suffix=".parquet") as tmpdir2:
            with Pool(processes=processes) as pool:
                args = [
                    (
                        dggs,
                        dggsfunc,
                        secondary_index_func,
                        filepath,
                        spatial_sort_col,
                        resolution,
                        parent_res,
                        tmpdir2,
                    )
                    for filepath in filepaths
                ]
                list(
                    tqdm(
                        pool.imap(polyfill_star, args),
                        total=len(args),
                        desc="DGGS indexing",
                    )
                )

            parent_partitioning(
                dggs,
                Path(tmpdir2),
                output_directory,
                resolution,
                parent_res,
                overwrite=overwrite,
            )

    return output_directory<|MERGE_RESOLUTION|>--- conflicted
+++ resolved
@@ -120,37 +120,18 @@
 
     Used for intermediate re-partioning.
     """
-<<<<<<< HEAD
-    if dggs == "h3":
-        return (
-            parent_res
-            if parent_res is not None
-            else max(const.MIN_H3, (resolution - const.DEFAULT_PARENT_OFFSET))
-        )
-    elif dggs == "rhp":
-        return (
-            parent_res
-            if parent_res is not None
-            else max(const.MIN_RHP, (resolution - const.DEFAULT_PARENT_OFFSET))
-        )
-    elif dggs == "s2":
-        return (
-            parent_res
-            if parent_res is not None
-            else max(const.MIN_S2, (resolution - const.DEFAULT_PARENT_OFFSET))
-        )
-    else:
-        raise RuntimeError(
-            "Unknown dggs {dggs}) -  must be one of [ 'h3', 'rhp', 's2' ]".format(dggs=dggs)
-=======
     if not dggs in const.DEFAULT_DGGS_PARENT_RES.keys():
         raise RuntimeError(
             "Unknown dggs {dggs}) -  must be one of [ {options} ]".format(
                 dggs=dggs, options=", ".join(const.DEFAULT_DGGS_PARENT_RES.keys())
             )
->>>>>>> 91e2fca8
-        )
-    return parent_res if parent_res is not None else const.DEFAULT_DGGS_PARENT_RES[dggs](resolution)
+        )
+    return (
+        parent_res
+        if parent_res is not None
+        else const.DEFAULT_DGGS_PARENT_RES[dggs](resolution)
+    )
+
 
 def parent_partitioning(
     dggs: str,
