import multiprocessing
import warnings
import tempfile


MIN_H3, MAX_H3 = 0, 15
MIN_RHP, MAX_RHP = 0, 15
<<<<<<< HEAD
MIN_S2, MAX_S2 = 0, 30
=======
MIN_GEOHASH, MAX_GEOHASH = 0, 12
>>>>>>> 91e2fca8

DEFAULTS = {
    "id": None,
    "k": False,
    "ch": 50,
    "s": "hilbert",
    "crs": None,
    "c": 5000,
    "t": (multiprocessing.cpu_count() - 1),
    "tbl": None,
    "g": "geom",
    "tempdir": tempfile.tempdir,
}

DEFAULT_DGGS_PARENT_RES = {
    "h3": lambda resolution: max(MIN_H3, (resolution - DEFAULT_PARENT_OFFSET)),
    "rhp": lambda resolution:  max(MIN_RHP, (resolution - DEFAULT_PARENT_OFFSET)),
    "geohash": lambda resolution: max(MIN_GEOHASH, (resolution - DEFAULT_PARENT_OFFSET))
}

DEFAULT_PARENT_OFFSET = 6

warnings.filterwarnings(
    "ignore"
)  # This is to filter out the polyfill warnings when rows failed to get indexed at a resolution, can be commented out to find missing rows<|MERGE_RESOLUTION|>--- conflicted
+++ resolved
@@ -5,11 +5,8 @@
 
 MIN_H3, MAX_H3 = 0, 15
 MIN_RHP, MAX_RHP = 0, 15
-<<<<<<< HEAD
 MIN_S2, MAX_S2 = 0, 30
-=======
 MIN_GEOHASH, MAX_GEOHASH = 0, 12
->>>>>>> 91e2fca8
 
 DEFAULTS = {
     "id": None,
@@ -26,8 +23,11 @@
 
 DEFAULT_DGGS_PARENT_RES = {
     "h3": lambda resolution: max(MIN_H3, (resolution - DEFAULT_PARENT_OFFSET)),
-    "rhp": lambda resolution:  max(MIN_RHP, (resolution - DEFAULT_PARENT_OFFSET)),
-    "geohash": lambda resolution: max(MIN_GEOHASH, (resolution - DEFAULT_PARENT_OFFSET))
+    "rhp": lambda resolution: max(MIN_RHP, (resolution - DEFAULT_PARENT_OFFSET)),
+    "geohash": lambda resolution: max(
+        MIN_GEOHASH, (resolution - DEFAULT_PARENT_OFFSET)
+    ),
+    "s2": lambda resolution: max(MIN_S2, (resolution - DEFAULT_PARENT_OFFSET)),
 }
 
 DEFAULT_PARENT_OFFSET = 6
