import click

from vector2dggs import __version__
from vector2dggs.h3 import h3
from vector2dggs.rHP import rhp
<<<<<<< HEAD
from vector2dggs.s2 import s2
=======
from vector2dggs.geohash import geohash
>>>>>>> 91e2fca8

#   If the program does terminal interaction, make it output a short
# notice like this when it starts in an interactive mode:

#     <program>  Copyright (C) <year>  <name of author>
#     This program comes with ABSOLUTELY NO WARRANTY; for details type `show w'.
#     This is free software, and you are welcome to redistribute it
#     under certain conditions; type `show c' for details.


@click.group()
@click.version_option(version=__version__)
def cli():
    pass


cli.add_command(h3)
cli.add_command(rhp)
<<<<<<< HEAD
cli.add_command(s2)
=======
cli.add_command(geohash)

>>>>>>> 91e2fca8

def main():
    cli()<|MERGE_RESOLUTION|>--- conflicted
+++ resolved
@@ -3,11 +3,8 @@
 from vector2dggs import __version__
 from vector2dggs.h3 import h3
 from vector2dggs.rHP import rhp
-<<<<<<< HEAD
 from vector2dggs.s2 import s2
-=======
 from vector2dggs.geohash import geohash
->>>>>>> 91e2fca8
 
 #   If the program does terminal interaction, make it output a short
 # notice like this when it starts in an interactive mode:
@@ -26,12 +23,9 @@
 
 cli.add_command(h3)
 cli.add_command(rhp)
-<<<<<<< HEAD
 cli.add_command(s2)
-=======
 cli.add_command(geohash)
 
->>>>>>> 91e2fca8
 
 def main():
     cli()